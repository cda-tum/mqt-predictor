[build-system]
requires = [
    "setuptools>=66.1",
    "setuptools_scm>=7"
]
build-backend = "setuptools.build_meta"

[project]
name = "mqt.predictor"
description = "MQT Predictor - A MQT tool for Determining Good Quantum Circuit Compilation Options"
readme = "README.md"
authors = [
    { name = "Nils Quetschlich", email = "nils.quetschlich@tum.de" },
    { name = "Lukas Burgholzer", email = "lukas.burgholzer@tum.de"},
]
keywords = ["MQT",  "quantum computing", "compilation", "machine learning", "prediction"]
license = { file = "LICENSE" }
requires-python = ">=3.10"
dynamic = ["version"]

dependencies = [
<<<<<<< HEAD
    "mqt.bench>=1.1.3",
    "sb3_contrib>=2.0.0",
    "scikit-learn>=1.4.0",
    "tensorboard>=2.11.0",
    "bqskit>=1.1.2",
=======
    "mqt.bench>=1.1.3, <1.2.0",
    "sb3_contrib>=2.0.0, <2.3.1",
    "scikit-learn>=1.5.1,<1.5.2",
    "tensorboard>=2.17.0, <2.17.1",
    "bqskit>=1.1.2, <1.2.0",
    "numpy<2.0.0",
>>>>>>> 46324a38
]

classifiers = [
    "Development Status :: 4 - Beta",
    "Intended Audience :: Developers",
    "License :: OSI Approved :: MIT License",
    "Operating System :: Microsoft :: Windows",
    "Operating System :: MacOS",
    "Operating System :: POSIX :: Linux",
    "Programming Language :: Python :: 3 :: Only",
    "Programming Language :: Python :: 3.10",
    "Programming Language :: Python :: 3.11",
    "Programming Language :: Python :: 3.12",
    "Intended Audience :: Science/Research",
    "Natural Language :: English",
    "Topic :: Scientific/Engineering :: Electronic Design Automation (EDA)",
]

[project.optional-dependencies]
test = ["pytest>=7.2"]
coverage = ["mqt.predictor[test]", "pytest-cov>=4"]
dev = ["mqt.predictor[coverage]"]
docs = [
    "furo>=2023.08.17",
    "sphinx~=7.0",
    "setuptools-scm>=7",
    "sphinxcontrib-bibtex>=2.4.2",
    "sphinx-copybutton",
    "sphinx-hoverxref",
    "pybtex>=0.24",
    "ipython",
    "ipykernel",
    "nbsphinx",
    "sphinxext-opengraph",
    "sphinx-autodoc-typehints",
    "qiskit[visualization]",
]

[project.urls]
Homepage = "https://github.com/cda-tum/mqt-predictor"
Issues = "https://github.com/cda-tum/mqt-predictor/issues"
Discussions = "https://github.com/cda-tum/mqt-predictor/discussions"
Research = "https://www.cda.cit.tum.de/research/quantum/"

[tool.setuptools_scm]


[tool.pytest.ini_options]
minversion = "7.2"
testpaths = ["tests"]
addopts = ["-ra", "--strict-markers", "--strict-config", "--showlocals"]
log_cli_level = "INFO"
xfail_strict = true
filterwarnings = [
    "error",
    "ignore:.*pkg_resources.*:DeprecationWarning:",
    "ignore:.*sre_.*:DeprecationWarning:",
    "ignore:.*Rigetti.*:UserWarning:",
    "ignore:.*Values in x.*:RuntimeWarning:",
    "ignore:.*The Rebase2QuditGatePass has moved to bqskit.passes.retarget.two.*:DeprecationWarning:",
    "ignore:.*The least populated class in y has only 3 members, which is less than n_splits=5.*:UserWarning:",
    "ignore:.*divide by zero encountered in det.*:RuntimeWarning:",
    "ignore:.*invalid value encountered in det.*:RuntimeWarning:",
    "ignore:..*env.action_masks to get variables from other wrappers is deprecated and will be removed in v1.0.*:UserWarning:",
    "ignore::SyntaxWarning:.*(docplex).*",
    "ignore::DeprecationWarning:.*(docplex).*",
    "ignore:.*pytorch.*:UserWarning:",
    "ignore::DeprecationWarning:.*(importlib).*",
    "ignore::sklearn.exceptions.InconsistentVersionWarning:sklearn:",
    "ignore:.*invalid value encountered in cast.*:RuntimeWarning:numpy.*",
    "ignore:.*The abstract Provider and ProviderV1 classes are deprecated.*:DeprecationWarning:qiskit.*",
]

[tool.check-wheel-contents]
ignore = "W002"

[tool.coverage]
run.source = ["mqt.predictor"]
report.exclude_also = [
    '\.\.\.',
    'if TYPE_CHECKING:',
    'raise AssertionError',
    'raise NotImplementedError',
]

show_missing = true
skip_empty = true
precision = 1


[tool.mypy]
mypy_path = "$MYPY_CONFIG_FILE_DIR/src"
files = ["src", "tests"]
python_version = "3.10"
strict = true
enable_error_code = ["ignore-without-code", "redundant-expr", "truthy-bool"]
warn_unreachable = true
explicit_package_bases = true
pretty = true

[[tool.mypy.overrides]]
module = ["pytket.*"]
implicit_reexport = true

[[tool.mypy.overrides]]
# `mqt.bench` and `sb3_contrib` are fully typed but take forever to install in the environment.
# recent versions of `gym` are typed, but stable-baselines3 pins a very old version of gym.
# qiskit is not yet marked as typed, but is typed mostly.
# the other libraries do not have type stubs.
module = ["qiskit.*", "joblib.*", "sklearn.*", "matplotlib.*", "gymnasium.*", "mqt.bench.*", "sb3_contrib.*", "bqskit.*", "qiskit_ibm_runtime.*"]
ignore_missing_imports = true


[tool.ruff]
line-length = 120
extend-include = ["*.ipynb"]
src = ["src"]
preview = true
unsafe-fixes = true
[tool.ruff.lint]
extend-select = [
    "A",           # flake8-builtins
    "ANN",         # flake8-annotations
    "ARG",         # flake8-unused-arguments
    "ASYNC",       # flake8-async
    "B",  "B904",  # flake8-bugbear
    "C4",          # flake8-comprehensions
    "D",           # pydocstyle
    "EM",          # flake8-errmsg
    "EXE",         # flake8-executable
    "FA",          # flake8-future-annotations
    "FLY",         # flynt
    "FURB",        # refurb
    "I",           # isort
    "ICN",         # flake8-import-conventions
    "ISC",         # flake8-implicit-str-concat
    "LOG",         # flake8-logging-format
    "N",           # flake8-naming
    "NPY",         # numpy
    "PERF",        # perflint
    "PGH",         # pygrep-hooks
    "PIE",         # flake8-pie
    "PL",          # pylint
    "PT",          # flake8-pytest-style
    "PTH",         # flake8-use-pathlib
    "PYI",         # flake8-pyi
    "Q",           # flake8-quotes
    "RET",         # flake8-return
    "RSE",         # flake8-raise
    "RUF",         # Ruff-specific
    "SLF",         # flake8-self
    "SLOT",        # flake8-slots
    "SIM",         # flake8-simplify
    "TCH",         # flake8-type-checking
    "TID",         # flake8-tidy-imports
    "TRY",         # tryceratops
    "UP",          # pyupgrade
    "YTT",         # flake8-2020
]
ignore = [
    "ANN101",  # Missing type annotation for self in method
    "ANN102",  # Missing type annotation for cls in classmethod
    "ISC001",  # Conflicts with formatter
    "E501",    # Line too long (Black is enough)
    "PLR",     # Design related pylint codes
    "S101",    # Use of assert detected
]
flake8-unused-arguments.ignore-variadic-names = true
isort.required-imports = ["from __future__ import annotations"]

[tool.ruff.lint.per-file-ignores]
"*.pyi" = ["D"]  # pydocstyle
"*.ipynb" = [
    "D",    # pydocstyle
    "E402", # Allow imports to appear anywhere in Jupyter notebooks
    "I002", # Allow missing `from __future__ import annotations` import
]

[tool.ruff.lint.pydocstyle]
convention = "google"<|MERGE_RESOLUTION|>--- conflicted
+++ resolved
@@ -19,20 +19,12 @@
 dynamic = ["version"]
 
 dependencies = [
-<<<<<<< HEAD
     "mqt.bench>=1.1.3",
     "sb3_contrib>=2.0.0",
-    "scikit-learn>=1.4.0",
-    "tensorboard>=2.11.0",
+    "scikit-learn>=1.5.1",
+    "tensorboard>=2.17.0",
     "bqskit>=1.1.2",
-=======
-    "mqt.bench>=1.1.3, <1.2.0",
-    "sb3_contrib>=2.0.0, <2.3.1",
-    "scikit-learn>=1.5.1,<1.5.2",
-    "tensorboard>=2.17.0, <2.17.1",
-    "bqskit>=1.1.2, <1.2.0",
     "numpy<2.0.0",
->>>>>>> 46324a38
 ]
 
 classifiers = [
