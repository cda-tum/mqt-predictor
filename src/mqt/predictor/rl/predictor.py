--- conflicted
+++ resolved
@@ -8,7 +8,6 @@
 from sb3_contrib import MaskablePPO
 from sb3_contrib.common.maskable.policies import MaskableMultiInputActorCriticPolicy
 from sb3_contrib.common.maskable.utils import get_action_masks
-from stable_baselines3.common.utils import set_random_seed
 
 from mqt.predictor import reward, rl
 
@@ -81,17 +80,12 @@
             test: Whether to train the model for testing purposes. Defaults to False.
         """
         if test:
-            set_random_seed(0)  # for reproducibility
             n_steps = 10
             n_epochs = 1
-<<<<<<< HEAD
-            timesteps = 10
-=======
->>>>>>> 26427358
             batch_size = 10
             progress_bar = False
         else:
-            # default PPO values
+            # default MaskablePPO values
             n_steps = 2048
             n_epochs = 10
             batch_size = 64
