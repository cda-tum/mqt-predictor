--- conflicted
+++ resolved
@@ -98,12 +98,8 @@
 
     qc = benchmark_generator.get_benchmark("dj", 1, 3)
     qasm_path = Path("test.qasm")
-<<<<<<< HEAD
-    qc.from_qasm_file(str(qasm_path))
-=======
     with Path(qasm_path).open("w") as f:
         dump(qc, f)
->>>>>>> b735d2a9
     predictor.compile_all_circuits_devicewise(
         device_name="ibm_montreal",
         timeout=100,
