# To run all pre-commit checks, use:
#
#     pre-commit run -a
#
# To install pre-commit hooks that run every time you commit:
#
#     pre-commit install
#

ci:
  autoupdate_commit_msg: "⬆️🪝 update pre-commit hooks"
  autofix_commit_msg: "🎨 pre-commit fixes"
  autoupdate_schedule: quarterly
  skip: [mypy]

repos:
  # Standard hooks
  - repo: https://github.com/pre-commit/pre-commit-hooks
    rev: v5.0.0
    hooks:
      - id: check-added-large-files
      - id: check-case-conflict
      - id: check-docstring-first
      - id: check-merge-conflict
      - id: check-toml
      - id: check-yaml
      - id: debug-statements
      - id: end-of-file-fixer
      - id: mixed-line-ending
      - id: trailing-whitespace

  # Clean jupyter notebooks
  - repo: https://github.com/srstevenson/nb-clean
    rev: 4.0.1
    hooks:
      - id: nb-clean
        args:
          - --remove-empty-cells
          - --preserve-cell-metadata
          - raw_mimetype
          - --

  # Handling unwanted unicode characters
  - repo: https://github.com/sirosen/texthooks
    rev: 0.6.8
    hooks:
      - id: fix-ligatures
      - id: fix-smartquotes

  # Check for common mistakes
  - repo: https://github.com/pre-commit/pygrep-hooks
    rev: v1.10.0
    hooks:
      - id: rst-backticks
      - id: rst-directive-colons
      - id: rst-inline-touching-normal

  # Python linting and formatting using ruff
  - repo: https://github.com/astral-sh/ruff-pre-commit
<<<<<<< HEAD
    rev: v0.11.6
=======
    rev: v0.11.10
>>>>>>> 90d7a418
    hooks:
      - id: ruff
        args: ["--fix", "--show-fixes"]
      - id: ruff-format

  # Also run Black on examples in the documentation
  - repo: https://github.com/adamchainz/blacken-docs
    rev: 1.19.1
    hooks:
      - id: blacken-docs
        additional_dependencies: [black==24.*]

  # Format configuration files with prettier
  - repo: https://github.com/rbubley/mirrors-prettier
    rev: v3.5.3
    hooks:
      - id: prettier
        types_or: [yaml, markdown, html, css, scss, javascript, json]

  # Check static types with mypy
  - repo: https://github.com/pre-commit/mirrors-mypy
    rev: v1.15.0
    hooks:
      - id: mypy
        files: ^(src/mqt|test/python)
        args: []
        additional_dependencies:
          - pytket_qiskit
          - qiskit_optimization
          - qiskit_nature
          - qiskit_finance
          - importlib_resources
          - pytest
          - types-setuptools
          - types-requests
          - types-tqdm
          - types-flask

  # Check for spelling
  - repo: https://github.com/crate-ci/typos
    rev: v1.32.0
    hooks:
      - id: typos

  # Catch common capitalization mistakes
  - repo: local
    hooks:
      - id: disallow-caps
        name: Disallow improper capitalization
        language: pygrep
        entry: PyBind|Numpy|Cmake|CCache|Github|PyTest|Mqt|Tum
        exclude: \.pre-commit-config\.yaml|\.joblib$

  # Check best practices for scientific Python code
  - repo: https://github.com/scientific-python/cookie
    rev: 2025.01.22
    hooks:
      - id: sp-repo-review
        additional_dependencies: ["repo-review[cli]"]

  # Check JSON schemata
  - repo: https://github.com/python-jsonschema/check-jsonschema
    rev: 0.33.0
    hooks:
      - id: check-dependabot
      - id: check-github-workflows
      - id: check-readthedocs

  # Check the pyproject.toml file
  - repo: https://github.com/henryiii/validate-pyproject-schema-store
    rev: 2025.04.07
    hooks:
      - id: validate-pyproject<|MERGE_RESOLUTION|>--- conflicted
+++ resolved
@@ -57,11 +57,7 @@
 
   # Python linting and formatting using ruff
   - repo: https://github.com/astral-sh/ruff-pre-commit
-<<<<<<< HEAD
-    rev: v0.11.6
-=======
     rev: v0.11.10
->>>>>>> 90d7a418
     hooks:
       - id: ruff
         args: ["--fix", "--show-fixes"]
